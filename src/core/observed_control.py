--- conflicted
+++ resolved
@@ -10,7 +10,6 @@
 import time
 from core.dynamic_system import DynamicSystemBase
 from core.anticipated_condition import AnticipatedConditionBase
-
 
 class ObservedControl:
     """Implements the Observed Control algorithm for NMPC.
@@ -158,13 +157,8 @@
             cond_hess = condition.hessian(t, x_k, u_k)
             cond_res = condition.sensitivity(t, x_k, u_k)
 
-<<<<<<< HEAD
-            total_hessian += magnitude * np.reshape(cond_hess, (self.n_chi,self.n_chi))
-            total_residual += magnitude * np.reshape(cond_res, (-1,))
-=======
             total_hessian += magnitude * np.reshape(cond_hess, (self.n_chi, self.n_chi))
             total_residual += magnitude * np.reshape(cond_res, self.n_chi)
->>>>>>> 73e4ff70
             total_cost += magnitude * cond_cost
 
         R_k = np.linalg.pinv(total_hessian)
